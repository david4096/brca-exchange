/*global grecaptcha: false */
'use strict';

var React = require('react');
var content = require('./content');
var RawHTML = require('./RawHTML');
var $ = require('jquery');
var config  = require('./config');
var {Grid, Row, Col, Button} = require('react-bootstrap');
var {Navigation} = require('react-router');

var Role = {
    options: [
        // [ id, dropdown text, community page text ]
        [1, "I am a patient",                      "Patient"],
        [2, "I am a proband",                      "Proband"],
        [3, "I am a clinical lab director",        "Clinical Lab Director"],
        [4, "I am a member of a diagnostic lab",   "Diagnostic Lab Staff"],
        [5, "I am a principal investigator",       "Principal Investigator"],
        [6, "I am a researcher",                   "Researcher"],
        [7, "I lead an advocacy group",            "Advocacy Group Leader"],
        [8, "I am a member of an advocacy group",  "Advocacy Group Member"],
        [9, "I am a genetic counselor",            "Genetic Counselor"],
        [10, "I am a clinical geneticist",         "Clinical Geneticist"],
        [11, "I am a clinician",                   "Clinician"],
        [0, "Other"]
    ],
    other: id => id == 0 || id == 11,
    get: function(id) { return this.options.find(role => role[0] == id) }
};

var Signup = React.createClass({
    mixins: [Navigation],
    getInitialState: function () {
        return {
            submitted: null,
            success: null
        };
    },
    render: function () {
        var message;
        if (this.state.error != null) {
            message = (
				<div className="alert alert-danger">
					<p>{this.state.error}</p>
				</div>);
        }
        return (
            <Grid id="main-grid">
                <Row>
                    <Col sm={10} smOffset={1}  className="alert alert-warning">
                        <RawHTML ref='content' html={content.pages.signupMessage}/>
                    </Col>
                </Row>
                <Row id="message">
                    {message}
                </Row>
                <Row id="form">
                    <Col md={8} mdOffset={2}>
                        <SignupForm ref="contactForm"/>
                    </Col>
                </Row>
                <Row id="submit">
                    <Col md={6} mdOffset={3}>
                        <Button type="button" className="btn btn-primary btn-block" onClick={this.handleSubmit}>
                            Submit
                        </Button>
                    </Col>
                </Row>
            </Grid>);
    },

    handleChange: function (field, e) {
        var nextState = {};
        nextState[field] = e.target.checked;
        this.setState(nextState);
    },

    handleSubmit: function () {
        var showSuccess = () => {this.transitionTo('/community', null, {registrationSuccess: true});};
        var showFailure = msg => {this.setState({error: msg});};

        if (this.refs.contactForm.isValid()) {
            var formData = this.refs.contactForm.getFormData();
            this.setState({submitted: formData});
            var url = config.backend_url + '/accounts/register/';

            var fd = new FormData();
            $.each(formData, function (k, v) {
                fd.append(k, v);
            });

            var xhr = new XMLHttpRequest();
            xhr.onload = function () {
                var responseData = JSON.parse(this.response);

                if (this.status === 200 && responseData.success === true) {
                    showSuccess();
                } else {
                    var message = responseData.error;
                    if (message === null) {
                        message = "Could not complete registration";
                    }
                    showFailure(message);
                }
            };
            xhr.open('post', url);
            xhr.send(fd);
        } else {
            this.setState({error: "Some information was missing"});
        }
    }
});

function $c(staticClassName, conditionalClassNames) {
    var classNames = [];
    if (typeof conditionalClassNames === 'undefined') {
        conditionalClassNames = staticClassName;
    }
    else {
        classNames.push(staticClassName);
    }
    for (var className in conditionalClassNames) {
        if (conditionalClassNames[className]) {
            classNames.push(className);
        }
    }
    return classNames.join(' ');
}

var trim = function () {
    var TRIM_RE = /^\s+|\s+$/g;
    return function trim(string) {
        return string.replace(TRIM_RE, '');
    };
}();

var SignupForm = React.createClass({
    getInitialState: function () {
<<<<<<< HEAD
        return {errors: {}, file: '', imagePreviewUrl: null, captcha: "", otherRole: false}
=======
        return {errors: {}, file: '', imagePreviewUrl: null};
>>>>>>> d0129402
    },
    componentDidMount: function() {
        var me = this;
        onRecaptchaLoad(function() {
            grecaptcha.render(me.refs.signupCAPTCHA.getDOMNode(), {sitekey: config.captcha_key, callback: function(resp) {
                me.setState({captcha: resp});
            }});
        });
    },
    isValid: function () {
<<<<<<< HEAD
        var compulsory_fields = ['email', 'email_confirm', 'password', 'password_confirm', 'firstName', 'lastName'];
        if (this.state.otherRole)
            compulsory_fields.push('role_other');

        var errors = {};
        if (this.refs.role.getDOMNode().value == "NONE")
            errors["role"] = "Please select a roll";
        if (this.refs.email.getDOMNode().value != this.refs.email_confirm.getDOMNode().value) {
            errors["email_confirm"] = "The emails don't match"
=======
        var compulsoryFields = ['email', 'email_confirm', 'password', 'password_confirm'];
        var errors = {};
        if (this.refs.email.getDOMNode().value !== this.refs.email_confirm.getDOMNode().value) {
            errors["email_confirm"] = "The emails don't match"; //eslint-disable-line dot-notation
>>>>>>> d0129402
        }
        if (this.refs.password.getDOMNode().value !== this.refs.password_confirm.getDOMNode().value) {
            errors["password_confirm"] = "The passwords don't match"; //eslint-disable-line dot-notation
        }
<<<<<<< HEAD
        if (this.state.captcha == "") {
            errors["captcha"] = "No CAPTCHA entered"
=======
        if (grecaptcha.getResponse() === "") {
            errors["captcha"] = "No CAPTCHA entered"; //eslint-disable-line dot-notation
>>>>>>> d0129402
        }
        compulsoryFields.forEach(function (field) {
            var value = trim(this.refs[field].getDOMNode().value);
            if (!value) {
                errors[field] = 'This field is required';
            }
        }.bind(this));
        this.setState({errors: errors});

		return Object.keys(errors).length === 0;
    },
    getFormData: function () {
        var title = this.refs.titlemd.getDOMNode().checked && this.refs.titlemd.getDOMNode().value ||
            this.refs.titlephd.getDOMNode().checked && this.refs.titlephd.getDOMNode().value ||
            this.refs.titleother.getDOMNode().checked && this.refs.titlecustom.getDOMNode().value;

        var data = {
<<<<<<< HEAD
            image: this.state.file
            , email: this.refs.email.getDOMNode().value
            , email_confirm: this.refs.email_confirm.getDOMNode().value
            , password: this.refs.password.getDOMNode().value
            , password_confirm: this.refs.password_confirm.getDOMNode().value
            , firstName: this.refs.firstName.getDOMNode().value
            , lastName: this.refs.lastName.getDOMNode().value
            , title: title
            , role: this.refs.role.getDOMNode().value
            , role_other: this.state.roleOther ? this.refs.role_other.getDOMNode().value : Role.get(this.refs.role.getDOMNode().value)[2]
            , institution: this.refs.institution.getDOMNode().value
            , city: this.refs.city.getDOMNode().value
            , state: this.refs.state.getDOMNode().value
            , country: this.refs.country.getDOMNode().value
            , phone_number: this.refs.phone_number.getDOMNode().value
            , hide_number: this.refs.hide_number.getDOMNode().checked
            , hide_email: this.refs.hide_email.getDOMNode().checked
            , captcha: this.state.captcha
=======
            "image": this.state.file,
            "email": this.refs.email.getDOMNode().value,
            "email_confirm": this.refs.email_confirm.getDOMNode().value,
            "password": this.refs.password.getDOMNode().value,
            "password_confirm": this.refs.password_confirm.getDOMNode().value,
            "firstName": this.refs.firstName.getDOMNode().value,
            "lastName": this.refs.lastName.getDOMNode().value,
            "title": title,
            "affiliation": this.refs.affiliation.getDOMNode().value,
            "institution": this.refs.institution.getDOMNode().value,
            "city": this.refs.city.getDOMNode().value,
            "state": this.refs.state.getDOMNode().value,
            "country": this.refs.country.getDOMNode().value,
            "phone_number": this.refs.phone_number.getDOMNode().value,
            "comment": this.refs.comment.getDOMNode().value,
            "include_me": this.refs.include_me.getDOMNode().checked,
            "email_me": this.refs.email_me.getDOMNode().checked,
            "hide_number": this.refs.hide_number.getDOMNode().checked,
            "hide_email": this.refs.hide_email.getDOMNode().checked,
            "captcha": grecaptcha.getResponse()
>>>>>>> d0129402
        };
        return data;
    },
    handleImageChange(e) {
        e.preventDefault();

        let reader = new FileReader();
        let file = e.target.files[0];
        reader.onloadend = () => {
            if (file.size <= 4 * 1024 * 1024) {
                this.setState({
                    file: file,
                    imagePreviewUrl: reader.result,
                    imageTooBig: false
                });
            } else {
                this.setState({
                    file: null,
                    imagePreviewUrl: null,
                    imageTooBig: true
                });
            }
        };
        reader.readAsDataURL(file);
    },
    render: function () {
<<<<<<< HEAD
        var onChange = function() {
            var value = this.refs.role.getDOMNode().value;
            this.setState({otherRole: Role.other(value)}); 
        }
        return <div className="form-horizontal" onChange={onChange.bind(this)}>
            {this.renderImageUpload('image', 'Profile picture')}
            {this.renderTextInput('email', 'Email *')}
            {this.renderTextInput('email_confirm', 'Confirm Email *')}
            {this.renderPassword('password', 'Password *')}
            {this.renderPassword('password_confirm', 'Confirm Password *')}
            {this.renderTextInput('firstName', 'First Name *')}
            {this.renderTextInput('lastName', 'Last Name *')}
            {this.renderRadioInlines('title', '', {
                values: [{name: 'M.D.', ref: 'md'}, {name: 'Ph.D', ref: 'phd'}, {name: 'Other', ref: 'other'}]
                , defaultCheckedValue: 'M.D.'
            })}
            {this.renderRoles()}
            {this.state.otherRole &&
                <div className="slide-fade-in">{this.renderTextInput('role_other', <span style={{color: "#D00000"}}>Please Specify: *</span>)}</div>}
            {this.renderTextInput('institution', 'Institution, Hospital or Company')}
            {this.renderTextInput('city', 'City')}
            {this.renderTextInput('state', 'State or Province')}
            {this.renderTextInput('country', 'Country')}
            {this.renderTextInput('phone_number', 'Phone number')}
            {this.renderCheckBox('hide_number', "Hide my phone number on this website")}
            {this.renderCheckBox('hide_email', "Hide my email address on this website")}
            {this.renderCAPTCHA('captcha','CAPTCHA *')}
=======
        return (
			<div className="form-horizontal">
				{this.renderImageUpload('image', 'Profile picture')}
				{this.renderTextInput('email', 'Email *')}
				{this.renderTextInput('email_confirm', 'Confirm Email *')}
				{this.renderPassword('password', 'Password *')}
				{this.renderPassword('password_confirm', 'Confirm Password *')}
				{this.renderTextInput('firstName', 'First Name')}
				{this.renderTextInput('lastName', 'Last Name')}
				{this.renderRadioInlines('title', '', {
					values: [{name: 'M.D.', ref: 'md'}, {name: 'Ph.D', ref: 'phd'}, {name: 'Other', ref: 'other'}]
					, defaultCheckedValue: 'M.D.'
				})}
				{this.renderSelect('affiliation', 'Affiliation', AFFILIATION)}
				{this.renderTextInput('institution', 'Institution, Hospital or Company')}
				{this.renderTextInput('city', 'City')}
				{this.renderTextInput('state', 'State or Province')}
				{this.renderTextInput('country', 'Country')}
				{this.renderTextInput('phone_number', 'Phone number')}
				{this.renderTextarea('comment', 'Comment')}
				{this.renderCheckBox('include_me', "Include me in the community page", true)}
				{this.renderCheckBox('email_me', "Include me in the mailing list", true)}
				{this.renderCheckBox('hide_number', "Hide my phone number on this website")}
				{this.renderCheckBox('hide_email', "Hide my email address on this website")}
				{this.renderCAPTCHA('captcha', 'CAPTCHA *')}
>>>>>>> d0129402

			</div>);
    },
    renderImageUpload: function (id, label) {
        var {imagePreviewUrl, imageTooBig} = this.state;
        var imagePreview = null;
        var error = null;
        if (imagePreviewUrl) {
            imagePreview = (<img src={imagePreviewUrl} className="img-thumbnail" style={{maxHeight: '160px', maxWidth: '160px'}} />);
        }
        if (imageTooBig) {
            error = <p className="bg-danger">Please choose an image less than 4MB</p>;
        }
        return this.renderField(id, label,
            <div>
                <input onChange={this.handleImageChange} type="file" accept="image/*"/>
                {imagePreview}
                {error}
            </div>);
    },
    renderTextInput: function (id, label) {
        return this.renderField(id, label,
            <input type="text" className="form-control" id={id} ref={id}/>
        );
    },
    renderPassword: function (id, label) {
        return this.renderField(id, label,
            <input type="password" className="form-control" id={id} ref={id}/>
        );
    },
    renderTextarea: function (id, label) {
        return this.renderField(id, label,
            <textarea className="form-control" id={id} ref={id}/>
        );
    },
<<<<<<< HEAD
    renderRoles: function () {
        var id = 'role';
        var options = Role.options.map(value => <option key={id+value[0]} value={value[0]}>{value[1]}</option>);
        return this.renderField(id, 'Role *',
=======
    renderSelect: function (id, label, values) {
        var options = values.map(function (value) {
            return <option key={id + value} value={value}>{value}</option>;
        });
        return this.renderField(id, label,
>>>>>>> d0129402
            <select className="form-control" id={id} ref={id}>
                <option key={id+"NONE"} value="NONE">Choose one:</option>
                {options}
            </select>
        );
    },
    renderRadioInlines: function (id, label, kwargs) {
        var options = kwargs.values.map(function (value) {
            var defaultChecked = (value.name === kwargs.defaultCheckedValue);
            return (
				<label className="radio-inline">
					<input type="radio" ref={id + value.ref} name={id} value={value.name} defaultChecked={defaultChecked}/>
					{value.name}
				</label>);
        });
        options = <span className="col-sm-9">{options}</span>;
        var other =
            (<span className="col-sm-3">
            <input className="form-control" type="text" ref="titlecustom" name="titlecustom"/>
            </span>);
        var optionsWithOther = {options, other};
        return this.renderField(id, label, optionsWithOther);
    },
    renderCheckBox: function (id, label, defaultChecked = false) {
        var checkbox = (<label className="radio-inline">
            <input type='checkbox' ref={id} defaultChecked={defaultChecked}/>
            {label}
        </label>);
        return this.renderField(id, "", checkbox);
    },
    renderCAPTCHA: function(id, label) {
        return this.renderField(id, label, <div ref="signupCAPTCHA"></div>);
    },
    renderField: function (id, label, field) {
        return (
			<div className={$c('form-group', {'has-error': id in this.state.errors})}>
				<label htmlFor={id} className="col-sm-4 control-label">{label}</label>
				<div className="col-sm-6">
					{field}
            </div>
        </div>);
    }
});

module.exports = ({
    Signup: Signup,
<<<<<<< HEAD
    Role: Role,
    trim:  trim,
    $c : $c
=======
    AFFILIATION: AFFILIATION,
    trim: trim,
    $c: $c
>>>>>>> d0129402
});<|MERGE_RESOLUTION|>--- conflicted
+++ resolved
@@ -137,11 +137,7 @@
 
 var SignupForm = React.createClass({
     getInitialState: function () {
-<<<<<<< HEAD
-        return {errors: {}, file: '', imagePreviewUrl: null, captcha: "", otherRole: false}
-=======
-        return {errors: {}, file: '', imagePreviewUrl: null};
->>>>>>> d0129402
+        return {errors: {}, file: '', imagePreviewUrl: null, captcha: "", otherRole: false};
     },
     componentDidMount: function() {
         var me = this;
@@ -152,33 +148,22 @@
         });
     },
     isValid: function () {
-<<<<<<< HEAD
         var compulsory_fields = ['email', 'email_confirm', 'password', 'password_confirm', 'firstName', 'lastName'];
-        if (this.state.otherRole)
+        if (this.state.otherRole) {
             compulsory_fields.push('role_other');
+        }
 
         var errors = {};
-        if (this.refs.role.getDOMNode().value == "NONE")
-            errors["role"] = "Please select a roll";
-        if (this.refs.email.getDOMNode().value != this.refs.email_confirm.getDOMNode().value) {
-            errors["email_confirm"] = "The emails don't match"
-=======
-        var compulsoryFields = ['email', 'email_confirm', 'password', 'password_confirm'];
-        var errors = {};
+        if (this.refs.role.getDOMNode().value === "NONE")
+            errors["role"] = "Please select a roll"; //eslint-disable-line dot-notation
         if (this.refs.email.getDOMNode().value !== this.refs.email_confirm.getDOMNode().value) {
             errors["email_confirm"] = "The emails don't match"; //eslint-disable-line dot-notation
->>>>>>> d0129402
         }
         if (this.refs.password.getDOMNode().value !== this.refs.password_confirm.getDOMNode().value) {
             errors["password_confirm"] = "The passwords don't match"; //eslint-disable-line dot-notation
         }
-<<<<<<< HEAD
         if (this.state.captcha == "") {
-            errors["captcha"] = "No CAPTCHA entered"
-=======
-        if (grecaptcha.getResponse() === "") {
             errors["captcha"] = "No CAPTCHA entered"; //eslint-disable-line dot-notation
->>>>>>> d0129402
         }
         compulsoryFields.forEach(function (field) {
             var value = trim(this.refs[field].getDOMNode().value);
@@ -196,26 +181,6 @@
             this.refs.titleother.getDOMNode().checked && this.refs.titlecustom.getDOMNode().value;
 
         var data = {
-<<<<<<< HEAD
-            image: this.state.file
-            , email: this.refs.email.getDOMNode().value
-            , email_confirm: this.refs.email_confirm.getDOMNode().value
-            , password: this.refs.password.getDOMNode().value
-            , password_confirm: this.refs.password_confirm.getDOMNode().value
-            , firstName: this.refs.firstName.getDOMNode().value
-            , lastName: this.refs.lastName.getDOMNode().value
-            , title: title
-            , role: this.refs.role.getDOMNode().value
-            , role_other: this.state.roleOther ? this.refs.role_other.getDOMNode().value : Role.get(this.refs.role.getDOMNode().value)[2]
-            , institution: this.refs.institution.getDOMNode().value
-            , city: this.refs.city.getDOMNode().value
-            , state: this.refs.state.getDOMNode().value
-            , country: this.refs.country.getDOMNode().value
-            , phone_number: this.refs.phone_number.getDOMNode().value
-            , hide_number: this.refs.hide_number.getDOMNode().checked
-            , hide_email: this.refs.hide_email.getDOMNode().checked
-            , captcha: this.state.captcha
-=======
             "image": this.state.file,
             "email": this.refs.email.getDOMNode().value,
             "email_confirm": this.refs.email_confirm.getDOMNode().value,
@@ -224,19 +189,16 @@
             "firstName": this.refs.firstName.getDOMNode().value,
             "lastName": this.refs.lastName.getDOMNode().value,
             "title": title,
-            "affiliation": this.refs.affiliation.getDOMNode().value,
+            "role": this.refs.role.getDOMNode().value,
+            "role_other": this.state.roleOther ? this.refs.role_other.getDOMNode().value : Role.get(this.refs.role.getDOMNode().value)[2],
             "institution": this.refs.institution.getDOMNode().value,
             "city": this.refs.city.getDOMNode().value,
             "state": this.refs.state.getDOMNode().value,
             "country": this.refs.country.getDOMNode().value,
             "phone_number": this.refs.phone_number.getDOMNode().value,
-            "comment": this.refs.comment.getDOMNode().value,
-            "include_me": this.refs.include_me.getDOMNode().checked,
-            "email_me": this.refs.email_me.getDOMNode().checked,
             "hide_number": this.refs.hide_number.getDOMNode().checked,
             "hide_email": this.refs.hide_email.getDOMNode().checked,
-            "captcha": grecaptcha.getResponse()
->>>>>>> d0129402
+            "captcha": this.state.captcha
         };
         return data;
     },
@@ -263,62 +225,34 @@
         reader.readAsDataURL(file);
     },
     render: function () {
-<<<<<<< HEAD
         var onChange = function() {
             var value = this.refs.role.getDOMNode().value;
             this.setState({otherRole: Role.other(value)}); 
         }
-        return <div className="form-horizontal" onChange={onChange.bind(this)}>
-            {this.renderImageUpload('image', 'Profile picture')}
-            {this.renderTextInput('email', 'Email *')}
-            {this.renderTextInput('email_confirm', 'Confirm Email *')}
-            {this.renderPassword('password', 'Password *')}
-            {this.renderPassword('password_confirm', 'Confirm Password *')}
-            {this.renderTextInput('firstName', 'First Name *')}
-            {this.renderTextInput('lastName', 'Last Name *')}
-            {this.renderRadioInlines('title', '', {
-                values: [{name: 'M.D.', ref: 'md'}, {name: 'Ph.D', ref: 'phd'}, {name: 'Other', ref: 'other'}]
-                , defaultCheckedValue: 'M.D.'
-            })}
-            {this.renderRoles()}
-            {this.state.otherRole &&
-                <div className="slide-fade-in">{this.renderTextInput('role_other', <span style={{color: "#D00000"}}>Please Specify: *</span>)}</div>}
-            {this.renderTextInput('institution', 'Institution, Hospital or Company')}
-            {this.renderTextInput('city', 'City')}
-            {this.renderTextInput('state', 'State or Province')}
-            {this.renderTextInput('country', 'Country')}
-            {this.renderTextInput('phone_number', 'Phone number')}
-            {this.renderCheckBox('hide_number', "Hide my phone number on this website")}
-            {this.renderCheckBox('hide_email', "Hide my email address on this website")}
-            {this.renderCAPTCHA('captcha','CAPTCHA *')}
-=======
         return (
-			<div className="form-horizontal">
-				{this.renderImageUpload('image', 'Profile picture')}
-				{this.renderTextInput('email', 'Email *')}
-				{this.renderTextInput('email_confirm', 'Confirm Email *')}
-				{this.renderPassword('password', 'Password *')}
-				{this.renderPassword('password_confirm', 'Confirm Password *')}
-				{this.renderTextInput('firstName', 'First Name')}
-				{this.renderTextInput('lastName', 'Last Name')}
-				{this.renderRadioInlines('title', '', {
-					values: [{name: 'M.D.', ref: 'md'}, {name: 'Ph.D', ref: 'phd'}, {name: 'Other', ref: 'other'}]
-					, defaultCheckedValue: 'M.D.'
-				})}
-				{this.renderSelect('affiliation', 'Affiliation', AFFILIATION)}
-				{this.renderTextInput('institution', 'Institution, Hospital or Company')}
-				{this.renderTextInput('city', 'City')}
-				{this.renderTextInput('state', 'State or Province')}
-				{this.renderTextInput('country', 'Country')}
-				{this.renderTextInput('phone_number', 'Phone number')}
-				{this.renderTextarea('comment', 'Comment')}
-				{this.renderCheckBox('include_me', "Include me in the community page", true)}
-				{this.renderCheckBox('email_me', "Include me in the mailing list", true)}
-				{this.renderCheckBox('hide_number', "Hide my phone number on this website")}
-				{this.renderCheckBox('hide_email', "Hide my email address on this website")}
-				{this.renderCAPTCHA('captcha', 'CAPTCHA *')}
->>>>>>> d0129402
-
+            <div className="form-horizontal" onChange={onChange.bind(this)}>
+                {this.renderImageUpload('image', 'Profile picture')}
+                {this.renderTextInput('email', 'Email *')}
+                {this.renderTextInput('email_confirm', 'Confirm Email *')}
+                {this.renderPassword('password', 'Password *')}
+                {this.renderPassword('password_confirm', 'Confirm Password *')}
+                {this.renderTextInput('firstName', 'First Name *')}
+                {this.renderTextInput('lastName', 'Last Name *')}
+                {this.renderRadioInlines('title', '', {
+                    values: [{name: 'M.D.', ref: 'md'}, {name: 'Ph.D', ref: 'phd'}, {name: 'Other', ref: 'other'}]
+                    , defaultCheckedValue: 'M.D.'
+                })}
+                {this.renderRoles()}
+                {this.state.otherRole &&
+                    <div className="slide-fade-in">{this.renderTextInput('role_other', <span style={{color: "#D00000"}}>Please Specify: *</span>)}</div>}
+                {this.renderTextInput('institution', 'Institution, Hospital or Company')}
+                {this.renderTextInput('city', 'City')}
+                {this.renderTextInput('state', 'State or Province')}
+                {this.renderTextInput('country', 'Country')}
+                {this.renderTextInput('phone_number', 'Phone number')}
+                {this.renderCheckBox('hide_number', "Hide my phone number on this website")}
+                {this.renderCheckBox('hide_email', "Hide my email address on this website")}
+                {this.renderCAPTCHA('captcha','CAPTCHA *')}
 			</div>);
     },
     renderImageUpload: function (id, label) {
@@ -353,18 +287,10 @@
             <textarea className="form-control" id={id} ref={id}/>
         );
     },
-<<<<<<< HEAD
     renderRoles: function () {
         var id = 'role';
-        var options = Role.options.map(value => <option key={id+value[0]} value={value[0]}>{value[1]}</option>);
+        var options = Role.options.map(value => <option key={id + value[0]} value={value[0]}>{value[1]}</option>);
         return this.renderField(id, 'Role *',
-=======
-    renderSelect: function (id, label, values) {
-        var options = values.map(function (value) {
-            return <option key={id + value} value={value}>{value}</option>;
-        });
-        return this.renderField(id, label,
->>>>>>> d0129402
             <select className="form-control" id={id} ref={id}>
                 <option key={id+"NONE"} value="NONE">Choose one:</option>
                 {options}
@@ -411,13 +337,7 @@
 
 module.exports = ({
     Signup: Signup,
-<<<<<<< HEAD
     Role: Role,
     trim:  trim,
     $c : $c
-=======
-    AFFILIATION: AFFILIATION,
-    trim: trim,
-    $c: $c
->>>>>>> d0129402
 });