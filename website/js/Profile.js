--- conflicted
+++ resolved
@@ -6,11 +6,7 @@
 var {Grid, Row, Col, Button} = require('react-bootstrap');
 var {Navigation} = require('react-router');
 var auth = require('./auth');
-<<<<<<< HEAD
 var {Signup, Role, trim, $c} = require('./Signup');
-=======
-var {AFFILIATION, $c} = require('./Signup');
->>>>>>> d0129402
 
 var Profile = React.createClass({
     statics: {
@@ -113,12 +109,8 @@
             if (data.user.has_image) {
                 imagePreviewUrl = config.backend_url + '/site_media/media/' + data.user.id;
             }
-<<<<<<< HEAD
             var otherRole = Role.other(data.user.role);
-            this.setState({data : data.user, imagePreviewUrl: imagePreviewUrl, otherRole: otherRole});
-=======
-            this.setState({data: data.user, imagePreviewUrl: imagePreviewUrl});
->>>>>>> d0129402
+            this.setState({data: data.user, imagePreviewUrl: imagePreviewUrl, otherRole: otherRole});
         };
         $.ajax({
             type: 'GET',
@@ -154,24 +146,6 @@
             this.refs.titleother.getDOMNode().checked && this.refs.titlecustom.getDOMNode().value;
 
         var data = {
-<<<<<<< HEAD
-            image: this.state.file
-            , deleteImage : this.state.imageDelete
-            , password: this.refs.password.getDOMNode().value
-            , password_confirm: this.refs.password_confirm.getDOMNode().value
-            , firstName: this.refs.firstName.getDOMNode().value
-            , lastName: this.refs.lastName.getDOMNode().value
-            , title: title
-            , role: this.refs.role.getDOMNode().value
-            , role_other: this.state.roleOther ? this.refs.role_other.getDOMNode().value : Role.get(this.refs.role.getDOMNode().value)[2]
-            , institution: this.refs.institution.getDOMNode().value
-            , city: this.refs.city.getDOMNode().value
-            , state: this.refs.state.getDOMNode().value
-            , country: this.refs.country.getDOMNode().value
-            , phone_number: this.refs.phone_number.getDOMNode().value
-            , hide_number: this.refs.hide_number.getDOMNode().checked
-            , hide_email: this.refs.hide_email.getDOMNode().checked
-=======
             "image": this.state.file,
             "deleteImage": this.state.imageDelete,
             "password": this.refs.password.getDOMNode().value,
@@ -179,18 +153,15 @@
             "firstName": this.refs.firstName.getDOMNode().value,
             "lastName": this.refs.lastName.getDOMNode().value,
             "title": title,
-            "affiliation": this.refs.affiliation.getDOMNode().value,
+            "role": this.refs.role.getDOMNode().value,
+            "role_other": this.state.roleOther ? this.refs.role_other.getDOMNode().value : Role.get(this.refs.role.getDOMNode().value)[2],
             "institution": this.refs.institution.getDOMNode().value,
             "city": this.refs.city.getDOMNode().value,
             "state": this.refs.state.getDOMNode().value,
             "country": this.refs.country.getDOMNode().value,
             "phone_number": this.refs.phone_number.getDOMNode().value,
-            "comment": this.refs.comment.getDOMNode().value,
-            "include_me": this.refs.include_me.getDOMNode().checked,
-            "email_me": this.refs.email_me.getDOMNode().checked,
             "hide_number": this.refs.hide_number.getDOMNode().checked,
             "hide_email": this.refs.hide_email.getDOMNode().checked
->>>>>>> d0129402
         };
         return data;
     },
@@ -218,16 +189,12 @@
         reader.readAsDataURL(file);
     },
     render: function () {
-<<<<<<< HEAD
         var onChange = function() {
             var value = this.refs.role.getDOMNode().value;
             this.setState({otherRole: Role.other(value)});
         }
-        return <div className="form-horizontal" onChange={onChange.bind(this)}>
-=======
-    return (
-		<div className="form-horizontal">
->>>>>>> d0129402
+        return (
+        <div className="form-horizontal" onChange={onChange.bind(this)}>
             {this.renderImageUpload('image', 'Profile picture')}
             {this.renderPassword('password', 'Password')}
             {this.renderPassword('password_confirm', 'Confirm Password')}
@@ -308,15 +275,10 @@
     renderSelect: function (id, label, values, defaultValue) {
         var other = !AFFILIATION.has(defaultValue);
         var options = values.map(function (value) {
-<<<<<<< HEAD
-            var selected=(other && value === "Other") || defaultValue===(value instanceof Array ? value[1] : value);
+            var selected = (other && value === "Other") || defaultValue === (value instanceof Array ? value[1] : value);
             return value instanceof Array
                 ? <option key={id+value[1]} value={value[1]} selected={selected}>{value[0]}</option>
                 : <option key={id+value} value={value} selected={selected}>{value}</option>
-=======
-            var selected = defaultValue === value;
-            return <option key={id + value} value={value} selected={selected}>{value}</option>;
->>>>>>> d0129402
         });
         return this.renderField(id, label,
             <select className="form-control" id={id} ref={id}>
@@ -336,20 +298,12 @@
                 defaultChecked = true;
                 otherValue = '';
             }
-<<<<<<< HEAD
-            if (value.name == 'Other') {defaultChecked=true}
-            return <label className="radio-inline">
-                <input type="radio" ref={id+value.ref} name={id} value={value.name} checked={defaultChecked} onChange={handleRadioChange}/>
-                {value.name}
-            </label>;
-=======
-            if (value.name === 'Other' && otherValue !== '') {defaultChecked = true;}
+            if (value.name === 'Other') {defaultChecked = true;}
             return (
 				<label className="radio-inline">
 					<input type="radio" ref={id + value.ref} name={id} value={value.name} checked={defaultChecked} onChange={handleRadioChange}/>
 					{value.name}
 				</label>);
->>>>>>> d0129402
         }.bind(this));
         options = <span className="col-sm-9">{options}</span>;
         var other =
