--- conflicted
+++ resolved
@@ -1502,14 +1502,9 @@
         run the releaseDiff.py script to generate change_types between releases of variants.
         '''
         if self.release_notes and self.previous_release:
-<<<<<<< HEAD
             yield GenerateReleaseArchive(self.date, self.resources_dir, self.output_dir,
-                                         self.file_parent_dir, self.previous_release, self.release_notes)
-=======
-            yield GenerateMD5Sums(self.date, self.resources_dir, self.output_dir,
-                                  self.file_parent_dir, self.previous_release, self.previous_release_date,
-                                  self.release_notes)
->>>>>>> 7d8bb27b
+                                         self.file_parent_dir, self.previous_release, self.previous_release_date,
+                                         self.release_notes)
         elif self.previous_release:
             yield RunDiffAndAppendChangeTypesToOutput(self.date, self.resources_dir, self.output_dir,
                                                       self.file_parent_dir, self.previous_release,
