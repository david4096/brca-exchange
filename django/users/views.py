import json
<<<<<<< HEAD

import requests
=======
import os
from urllib2 import HTTPError

import requests
from django.contrib import auth
from django.contrib.auth import logout
>>>>>>> 1fe6fd24
from django.db import IntegrityError
from django.http import JsonResponse
from rest_framework.authtoken import views as rest_views

from brca import settings
from .models import MyUser


def token_auth(request):
    response = rest_views.obtain_auth_token(request)
    response["Access-Control-Allow-Origin"] = "*"
    return response


def register(request):
    image = None
    if request.FILES:
        image = request.FILES["image"]

    email = request.POST.get('email', '')
    password = request.POST.get('password', '')

    first_name = request.POST.get('firstName', '')
    last_name = request.POST.get('lastName', '')
    title = request.POST.get('title', '')
    affiliation = request.POST.get('affiliation', '')
    institution = request.POST.get('institution', '')
    city = request.POST.get('city', '')
    state = request.POST.get('state', '')
    country = request.POST.get('country', '')
    phone_number = request.POST.get('phoneNumber', '')
    comment = request.POST.get('comment', '')
    include_me = request.POST.get('includeMe', True)
    hide_number = request.POST.get('hideNumber', True)
    hide_email = request.POST.get('hideEmail', True)
    captcha = request.POST.get('captcha')

    response = {'success': True}

    # Check the CAPTCHA
    try:
        post_data = {'secret': settings.CAPTCHA_SECRET,
                     'response': captcha}
        response = requests.post('https://www.google.com/recaptcha/api/siteverify', data=post_data)
        content = json.loads(response.content)
        response = {'success': content['success']}
    except HTTPError:
        response = {'success': False}

    # Create the user
    try:
        created_user = MyUser.objects.create_user(email, password, first_name, last_name, title, affiliation,
                                                  institution, city, state, comment, country, phone_number, include_me,
                                                  hide_number, hide_email)
        # Save the image under the user's id
        if image is not None:
            save_picture(created_user.id, image)

    except IntegrityError:
        response = {'success': False}

    response = JsonResponse(response)
    response["Access-Control-Allow-Origin"] = "*"
    return response


<<<<<<< HEAD
=======
def save_picture(filename, image):
    path = os.path.join(settings.MEDIA_ROOT, str(filename))
    fd = open(path, 'wb')
    for chunk in image.chunks():
        fd.write(chunk)
    fd.close()


>>>>>>> 1fe6fd24
def users(request):
    page_num = int(request.GET.get('page_num', '0'))
    page_size = int(request.GET.get('page_size', '0'))

    start = page_num * page_size
    end = start + page_size

    page = MyUser.objects.all()[start:end]

    response = JsonResponse({'data': list(page.values())})
    response["Access-Control-Allow-Origin"] = "*"

    return response<|MERGE_RESOLUTION|>--- conflicted
+++ resolved
@@ -1,15 +1,8 @@
 import json
-<<<<<<< HEAD
-
-import requests
-=======
 import os
 from urllib2 import HTTPError
 
 import requests
-from django.contrib import auth
-from django.contrib.auth import logout
->>>>>>> 1fe6fd24
 from django.db import IntegrityError
 from django.http import JsonResponse
 from rest_framework.authtoken import views as rest_views
@@ -76,8 +69,6 @@
     return response
 
 
-<<<<<<< HEAD
-=======
 def save_picture(filename, image):
     path = os.path.join(settings.MEDIA_ROOT, str(filename))
     fd = open(path, 'wb')
@@ -86,7 +77,6 @@
     fd.close()
 
 
->>>>>>> 1fe6fd24
 def users(request):
     page_num = int(request.GET.get('page_num', '0'))
     page_size = int(request.GET.get('page_size', '0'))
