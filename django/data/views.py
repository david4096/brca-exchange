--- conflicted
+++ resolved
@@ -62,7 +62,6 @@
         writer.writerows(rows)
         tsv = tsv_string.getvalue()
 
-<<<<<<< HEAD
         response = HttpResponse(tsv)
         response['Content-Type'] = 'application/vnd.ms-excel'
         response['Content-Disposition'] = 'attachment;filename="variants.tsv"'
@@ -72,7 +71,6 @@
         response = JsonResponse({'count': count, 'data': list(query.values())})
         
     response['Access-Control-Allow-Origin'] = '*'
-=======
     return response
 
 
@@ -87,5 +85,4 @@
     """, [term])
 
     response = JsonResponse(list(query)[:limit])
->>>>>>> aa402c58
     return response