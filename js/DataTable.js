--- conflicted
+++ resolved
@@ -76,13 +76,8 @@
             filtersOpen: false,
             filterValues: {},
             search: '',
-<<<<<<< HEAD
             columnSelection: _.object(_.map(this.props.columns, c => _.contains(this.props.defaultColumns, c.prop) ? [c.prop, true] : [c.prop, false])),
-            sourceSelection: this.props.source,
-=======
-            columnSelection: _.object(_.map(this.props.columns, c => _.contains(defaultColumns, c.prop) ? [c.prop, true] : [c.prop, false])),
             sourceSelection: this.props.sourceSelection,
->>>>>>> b9d5ea72
             pageLength: 20,
             page: 0,
             totalPages: 20, // XXX this is imaginary. Do we need it?
@@ -187,11 +182,7 @@
     render: function () {
         var {filterValues, filtersOpen, lollipopOpen, search, data, columnSelection, sourceSelection,
             page, totalPages, count, error} = this.state;
-<<<<<<< HEAD
-        var {columns, filterColumns, className, subColumns, source} = this.props;
-=======
-        var {columns, filterColumns, suggestions, className, subColumns} = this.props;
->>>>>>> b9d5ea72
+        var {columns, filterColumns, className, subColumns} = this.props;
         var renderColumns = _.filter(columns, c => columnSelection[c.prop]);
         var filterFormEls = _.map(filterColumns, ({name, prop, values}) =>
             <SelectField onChange={v => this.setFilters({[prop]: filterAny(v)})}
