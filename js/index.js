--- conflicted
+++ resolved
@@ -10,7 +10,7 @@
 require('rx-dom');
 require('css/custom.css');
 var _ = require('underscore');
-var brcaLogo = require('./img/brca_logo.png');
+//var brcaLogo = require('./img/brca_logo.png');
 var ga4ghLogo = require('./img/ga4gh-logo-less.png');
 var brcaLogoWithText = require('./img/BRCA-logo-with-text.png');
 var hvpLogo = require('./img/hvp_logo.png');
@@ -32,11 +32,6 @@
 
 var merge = (...objs) => _.extend({}, ...objs);
 
-function mergeInfo(row) {
-	var info = _.object(_.map(_.pairs(row.INFO), ([k, v]) => ['INFO$' + k, v]));
-	return merge(info, _.omit(row, ['INFO']));
-}
-
 // add unique id to variant table
 function addId(data) {
 	return _.map(data, (r, i) => merge({id: i}, r));
@@ -44,7 +39,7 @@
 
 function cutTrailingNewLine(string) {
     if (string[string.length-1] === "\n") {
-        return string.slice(0,string.length-1);
+        return string.slice(0, string.length - 1);
     }
     return string;
 }
@@ -58,7 +53,6 @@
 	};
 }
 
-<<<<<<< HEAD
 var RawHTML = React.createClass({
 	render: function() {
 		var {html, ...otherProps} = this.props;
@@ -67,8 +61,6 @@
 		);
 	}
 });
-=======
->>>>>>> 0f6395f7
 
 var NavLink = React.createClass({
 	render: function () {
@@ -109,12 +101,8 @@
 								BRCA Variation and Cancer
 							</NavLink>
 						</DropdownButton>
-<<<<<<< HEAD
-						<NavLink to='/variants'>Variants</NavLink>
+						<NavLink eventKey={3} to='/variants'>Variants</NavLink>
 						<NavLink to='/help'>Help</NavLink>
-=======
-						<NavLink eventKey={3} to='/variants'>Variants</NavLink>
->>>>>>> 0f6395f7
 					</Nav>
 					<Nav navbar right>
 						<NavItem eventKey={1} href='#'><input placeholder="Search Variant"></input>
@@ -210,7 +198,6 @@
 	}
 });
 
-<<<<<<< HEAD
 var Help = React.createClass({
 	render: function() {
 		return (
@@ -224,28 +211,6 @@
 		);
 	}
 });
-
-
-// sketch of function to filter rows on exact matches
-function filterData(data, str) { //eslint-disable-line no-unused-vars
-	var {records, header} = data;
-	var filteredRecords = _.filter(records, row => {
-		// row = {
-		//   chrom: "17",
-		//   pos: 1234,
-		//   hgvs: "NC_0001:1234T>C"
-		// }
-		//
-		return _.find(_.values(row), col => col.indexOf(str) !== -1);
-
-	});
-	return {
-		records: filteredRecords,
-		header: header
-	};
-}
-=======
->>>>>>> 0f6395f7
 
 var Database = React.createClass({
 	mixins: [Navigation],
