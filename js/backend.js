/*global require: false, module: false */
'use strict';

var Rx = require('rx');
require('rx-dom');
var _ = require('underscore');
var qs = require('qs');

// XXX Need a config mechanism for this.
//var databaseUrl = "http://brcaexchange.cloudapp.net/backend";
var databaseUrl = "http://localhost:8000";

var transpose = a => _.zip.apply(_, a);

// URIs have a 2083 character size limit and some search terms exceed that.
// Limit the length and cut at a semicolon if possible to ensure the search works
function trimSearchTerm(search) {
    if (search.length > 50) {
        search = search.slice(0, 50);
        var lastColonPosition = search.lastIndexOf(":");
        if (lastColonPosition !== -1) {
            search = search.slice(0, lastColonPosition);
        }
    }
    return search;
}

// XXX these defaults might produce odd user experience, since they
// are not reflected in the UI.
function url(opts) {
    var {
        format = 'json',
        filterValues = {},
        sortBy: {prop = 'Gene_Symbol', order = 'ascending'} = {},
        pageLength = 100,
        page = 0,
        search = '',
<<<<<<< HEAD
        source,
        column,
=======
        include,
        exclude
>>>>>>> fc949e78
        } = opts,

        [filter, filterValue] = transpose(_.pairs(_.pick(filterValues, v => v)));
    search = trimSearchTerm(search);

    return `${databaseUrl}/data/?${qs.stringify(_.pick({
        format,
        filter,
        filterValue,
        'order_by': prop,
        direction: order,
        'page_size': pageLength,
        'page_num': page,
        'search_term': search,
<<<<<<< HEAD
        'source': source,
        'column': column
=======
        'include': include,
        'exclude': exclude
>>>>>>> fc949e78
    }, v => v != null), {arrayFormat: 'repeat'})}`;
}

function data(opts) {
    return Rx.DOM.get(url(opts)).map(xhr => JSON.parse(xhr.responseText));
}

function lollipopData(opts) {
    opts.pageLength = 0;
    opts.format = 'json';
    opts.column = ['id', 'Genomic_Coordinate_hg38', 'Pathogenicity_default'];
    return Rx.DOM.get(url(opts)).map(xhr => JSON.parse(xhr.responseText));
}

module.exports = {
    data,
    lollipopData,
    url,
    trimSearchTerm,
    databaseUrl
};<|MERGE_RESOLUTION|>--- conflicted
+++ resolved
@@ -35,13 +35,10 @@
         pageLength = 100,
         page = 0,
         search = '',
-<<<<<<< HEAD
         source,
         column,
-=======
         include,
         exclude
->>>>>>> fc949e78
         } = opts,
 
         [filter, filterValue] = transpose(_.pairs(_.pick(filterValues, v => v)));
@@ -56,13 +53,10 @@
         'page_size': pageLength,
         'page_num': page,
         'search_term': search,
-<<<<<<< HEAD
         'source': source,
-        'column': column
-=======
+        'column': column,
         'include': include,
         'exclude': exclude
->>>>>>> fc949e78
     }, v => v != null), {arrayFormat: 'repeat'})}`;
 }
 
