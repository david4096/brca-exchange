// A table for variants.
//
// The intent here was to split the generic table code
// in DataTable from the variant domain knowledge, which
// would be here. That division has broken down due to
// peculiarities of react-data-components DataMixin, and
// time pressure. Knowledge about variants is in both files.
// This needs to be revisited.

/*global module: false, require: false, window: false */
'use strict';

var React = require('react');
var PureRenderMixin = require('./PureRenderMixin');
var DataTable = require('./DataTable');
var _ = require('underscore');
require('react-data-components-bd2k/css/table-twbs.css');

function buildHeader(onClick, title) {
    return (
        <span>
            {title}
            <span onClick={ev => {ev.stopPropagation(); onClick(title); }}
                className='help glyphicon glyphicon-question-sign superscript'/>
        </span>
    );
}

//function renderClinVarLink(val) {
//    return (
//        <a title="View on ClinVar"
//            onClick={ev => ev.stopPropagation()}
//            href={"http://www.ncbi.nlm.nih.gov/clinvar/?term=" + val}>{val}</a>
//    );
//}

function renderCell(val) {
    return <span>{val}</span>;
}

var filterColumns = [
    {name: 'Gene', prop: 'Gene_symbol', values: ['BRCA1', 'BRCA2']},
//    {name: 'Exon', values: ['Any', 1, 2, 3, 4, 5]}, // XXX needs refgene to get exon count
    {name: 'Pathogenicity', prop: 'Clinical_significance', values: ['Pathogenic', 'Benign']}
];

// XXX duplicate this functionality on the server, perhaps
// by having the client pass in order_by of Genomic_Coordinate
// for hgvs columns.
//var strPropCmpFn = prop => (a, b) => {
//    var ap = a[prop],
//        bp = b[prop];
//    if (ap == null && bp == null || ap === bp) {
//        return 0;
//    }
//    if (bp == null || bp < ap) {
//        return 1;
//    }
//    return -1;
//};
//
//var posCmpFn = strPropCmpFn('Genomic_Coordinate');
//
//function sortColumns(columns, {prop, order}, data) {
//    var sortFn = _.findWhere(columns, {prop: prop}).sortFn || strPropCmpFn(prop),
//        sorted = data.slice(0).sort(sortFn);
//    if (order === 'descending') {
//        sorted.reverse();
//    }
//    return sorted;
//}

var columns = [
    {title: 'Gene', prop: 'Gene_symbol'},
    {title: 'Alternate Identifier (Genomic Coordinate)', prop: 'Genomic_Coordinate'},
    {title: 'Identifier (HGVS cDNA)', prop: 'HGVS_cDNA'},
    {title: 'Alternate Identifier (HGVS protein)', prop: 'HGVS_protein',},
    {title: 'Alternate Identifier (HGVS protein (abbr))', prop: "Abbrev_AA_change"},
    {title: 'Alternate Identifier (BIC nomenclature)', prop: "BIC_Nomenclature"},
    {title: 'Pathogenicity', prop: 'Clinical_significance'},
    {title: 'Allele frequency (1000 Genomes)', prop: 'Allele_frequency_1000_Genomes'},
    {title: 'SAS Allele frequency (1000 Genomes)', prop: 'SAS_Allele_frequency_1000_Genomes'},
    {title: 'EAS Allele frequency (1000 Genomes)', prop: 'EAS_Allele_frequency_1000_Genomes'},
    {title: 'AMR Allele frequency (1000 Genomes)', prop: 'AMR_Allele_frequency_1000_Genomes'},
    {title: 'EUR Allele frequency (1000 Genomes)', prop: 'EUR_Allele_frequency_1000_Genomes'},
    {title: 'AFR Allele frequency (1000 Genomes)', prop: 'AFR_Allele_frequency_1000_Genomes'},
    {title: 'Allele origin (ClinVar)', prop: 'Allele_origin_ClinVar'},
    {title: 'Variant clinical significance (ClinVar)', prop: 'Variant_clinical_significance_ClinVar'},
    {title: 'HGVS genomic (LOVD)', prop: 'HGVS_genomic_LOVD'},
    {title: 'Origin of variant (LOVD)', prop: 'Origin_of_variant_LOVD'},
    {title: 'HGVS protein (LOVD)', prop: 'HGVS_protein_LOVD'},
    {title: 'Variant frequency (LOVD)', prop: 'Variant_frequency_LOVD'},
    {title: 'HGVS cDNA (LOVD)', prop: 'HGVS_cDNA_LOVD'},
    {title: 'Variant affecting protein (LOVD)', prop: 'Variant_affecting_protein_LOVD'},
    {title: 'Variant haplotype (LOVD)', prop: 'Variant_haplotype_LOVD'},
    {title: 'VEP Gene (ExAC)', prop: 'VEP_Gene_ExAC'},
    {title: 'Allele frequency (ExAC)', prop: 'Allele_frequency_ExAC'},
    {title: 'VEP HGVSc (ExAC)', prop: 'VEP_HGVSc_ExAC'},
    {title: 'VEP Consequence (ExAC)', prop: 'VEP_Consequence_ExAC'},
    {title: 'VEP HGVSp (ExAC)', prop: 'VEP_HGVSp_ExAC'},
    {title: 'Exon number (exLOVD)', prop: 'Exon_number_exLOVD'},
    {title: 'IARC class (exLOVD)', prop: 'IARC_class_exLOVD'},
    {title: 'BIC (exLOVD)', prop: 'BIC_exLOVD'},
    {title: 'HGVS cDNA (exLOVD)', prop: 'HGVS_cDNA_exLOVD'},
    {title: 'Literature source (exLOVD)', prop: 'Literature_source_exLOVD'},
    {title: 'HGVS protein (exLOVD)', prop: 'HGVS_protein_exLOVD'},
    {title: 'Date last evaluated', prop: 'Date_last_evaluated'},
    {title: 'Assertion method', prop: 'Assertion method'},
    {title: 'Assertion method citation', prop: 'Assertion_method_citation'},
];

var research_mode_columns = [
    {title: 'Gene Symbol', prop: 'Gene_symbol'},
    {title: 'Genomic Coordinate', prop: 'Genomic_Coordinate'},
    {title: 'HGVS cDNA', prop: 'HGVS_cDNA'},
    {title: 'HGVS protein', prop: 'HGVS_protein'},
    {title: 'HGVS protein (Abbrev.)', prop: "Abbrev_AA_change"},
    {title: 'BIC nucleotide', prop: "BIC_Nomenclature"},
    {title: 'Clinical significance', prop: 'Clinical_significance'},
    {title: 'Allele frequency (1000 Genomes)', prop: 'Allele_frequency_1000_Genomes'},
    {title: 'SAS Allele frequency (1000 Genomes)', prop: 'SAS_Allele_frequency_1000_Genomes'},
    {title: 'EAS Allele frequency (1000 Genomes)', prop: 'EAS_Allele_frequency_1000_Genomes'},
    {title: 'AMR Allele frequency (1000 Genomes)', prop: 'AMR_Allele_frequency_1000_Genomes'},
    {title: 'EUR Allele frequency (1000 Genomes)', prop: 'EUR_Allele_frequency_1000_Genomes'},
    {title: 'AFR Allele frequency (1000 Genomes)', prop: 'AFR_Allele_frequency_1000_Genomes'},
    {title: 'Allele origin (ClinVar)', prop: 'Allele_origin_ClinVar'},
    {title: 'Variant clinical significance (ClinVar)', prop: 'Variant_clinical_significance_ClinVar'},
    {title: 'HGVS genomic (LOVD)', prop: 'HGVS_genomic_LOVD'},
    {title: 'Origin of variant (LOVD)', prop: 'Origin_of_variant_LOVD'},
    {title: 'HGVS protein (LOVD)', prop: 'HGVS_protein_LOVD'},
    {title: 'Variant frequency (LOVD)', prop: 'Variant_frequency_LOVD'},
    {title: 'HGVS cDNA (LOVD)', prop: 'HGVS_cDNA_LOVD'},
    {title: 'Variant affecting protein (LOVD)', prop: 'Variant_affecting_protein_LOVD'},
    {title: 'Variant haplotype (LOVD)', prop: 'Variant_haplotype_LOVD'},
    {title: 'VEP Gene (ExAC)', prop: 'VEP_Gene_ExAC'},
    {title: 'Allele frequency (ExAC)', prop: 'Allele_frequency_ExAC'},
    {title: 'VEP HGVSc (ExAC)', prop: 'VEP_HGVSc_ExAC'},
    {title: 'VEP Consequence (ExAC)', prop: 'VEP_Consequence_ExAC'},
    {title: 'VEP HGVSp (ExAC)', prop: 'VEP_HGVSp_ExAC'},
    {title: 'Exon number (exLOVD)', prop: 'Exon_number_exLOVD'},
    {title: 'IARC class (exLOVD)', prop: 'IARC_class_exLOVD'},
    {title: 'BIC (exLOVD)', prop: 'BIC_exLOVD'},
    {title: 'HGVS cDNA (exLOVD)', prop: 'HGVS_cDNA_exLOVD'},
    {title: 'Literature source (exLOVD)', prop: 'Literature_source_exLOVD'},
    {title: 'HGVS protein (exLOVD)', prop: 'HGVS_protein_exLOVD'},
    {title: 'Date last evaluated', prop: 'Date_last_evaluated'},
    {title: 'Assertion method', prop: 'Assertion method'},
    {title: 'Assertion method citation', prop: 'Assertion_method_citation'},
];

var subColumns = [
    {
        subColTitle: "ENIGMA",
        subColList: [
            {title: 'Gene', prop: 'Gene_symbol', render: renderCell},
            {title: 'Genomic Coordinate', prop: 'Genomic_Coordinate', render: renderCell},
            {title: 'HGVS cDNA', prop: 'HGVS_cDNA', /*sortFn: posCmpFn, */render: renderCell},
            {title: 'HGVS protein', prop: 'HGVS_protein', /*sortFn: posCmpFn, */render: renderCell},
            {title: 'HGVS protein (Abbrev.)', prop: "Abbrev_AA_change", render: renderCell},
            {title: 'BIC nucleotide', prop: "BIC_Nomenclature", render: renderCell},
            {title: 'Pathogenicity', prop: 'Clinical_significance', render: renderCell}
        ]
    },
    {
        subColTitle: "1000 Genomes",
        subColList: [
            {title: 'Allele frequency', prop: 'Allele_frequency_1000_Genomes', render: renderCell},
            {title: 'SAS Allele frequency', prop: 'SAS_Allele_frequency_1000_Genomes', render: renderCell},
            {title: 'EAS Allele frequency', prop: 'EAS_Allele_frequency_1000_Genomes', render: renderCell},
            {title: 'AMR Allele frequency', prop: 'AMR_Allele_frequency_1000_Genomes', render: renderCell},
            {title: 'EUR Allele frequency', prop: 'EUR_Allele_frequency_1000_Genomes', render: renderCell},
            {title: 'AFR Allele frequency', prop: 'AFR_Allele_frequency_1000_Genomes', render: renderCell}
        ]
    },
    {
        subColTitle: 'ClinVar',
        subColList: [
            {title: 'Allele origin', prop: 'Allele_origin_ClinVar', render: renderCell},
            {title: 'Variant clinical significance', prop: 'Variant_clinical_significance_ClinVar', render: renderCell}
        ]
    },
    {
        subColTitle: 'LOVD',
        subColList: [
            {title: 'HGVS genomic', prop: 'HGVS_genomic_LOVD', render: renderCell},
            {title: 'Origin of variant', prop: 'Origin_of_variant_LOVD', render: renderCell},
            {title: 'HGVS protein', prop: 'HGVS_protein_LOVD', render: renderCell},
            {title: 'Variant frequency', prop: 'Variant_frequency_LOVD', render: renderCell},
            {title: 'HGVS cDNA', prop: 'HGVS_cDNA_LOVD', render: renderCell},
            {title: 'Variant affecting protein', prop: 'Variant_affecting_protein_LOVD', render: renderCell},
            {title: 'Variant haplotype', prop: 'Variant_haplotype_LOVD', render: renderCell}
        ]
    },
    {
        subColTitle: 'ExAC',
        subColList: [
            {title: 'VEP Gene', prop: 'VEP_Gene_ExAC', render: renderCell},
            {title: 'Allele frequency', prop: 'Allele_frequency_ExAC', render: renderCell},
            {title: 'VEP HGVSc', prop: 'VEP_HGVSc_ExAC', render: renderCell},
            {title: 'VEP Consequence', prop: 'VEP_Consequence_ExAC', render: renderCell},
            {title: 'VEP HGVSp', prop: 'VEP_HGVSp_ExAC', render: renderCell}
        ]
    },
    {
        subColTitle: 'exLOVD',
        subColList: [
            {title: 'Exon number', prop: 'Exon_number_exLOVD', render: renderCell},
            {title: 'IARC class', prop: 'IARC_class_exLOVD', render: renderCell},
            {title: 'BIC', prop: 'BIC_exLOVD', render: renderCell},
            {title: 'HGVS cDNA', prop: 'HGVS_cDNA_exLOVD', render: renderCell},
            {title: 'Literature source', prop: 'Literature_source_exLOVD', render: renderCell},
            {title: 'HGVS protein', prop: 'HGVS_protein_exLOVD', render: renderCell}
        ]
    }
];

var defaultColumns = ['Gene_symbol', 'Genomic_Coordinate', 'HGVS_cDNA', 'HGVS_protein', 'Abbrev_AA_change', 'BIC_Nomenclature', 'Clinical_significance', 'Date_last_evaluated', 'Assertion_method', 'Assertion_method_citation'];
var defaultResearchColumns = ['Gene_symbol', 'Genomic_Coordinate', 'HGVS_cDNA', 'HGVS_protein', 'Abbrev_AA_change', 'BIC_Nomenclature', 'Clinical_significance'];

var allSources = {
    Variant_in_ENIGMA: true,
    Variant_in_ClinVar: true,
    Variant_in_1000_Genomes: true,
    Variant_in_ExAC: true,
    Variant_in_LOVD: true,
    Variant_in_BIC: true
};
// Work-around to allow the user to select text in the table. The browser does not distinguish between
// click and drag: if mouseup and mousedown occur on the same element, a click event is fired even if
// the events occur at very different locations. That makes it hard to select text. This workaround
// defeats the click event if text has been selected.
//
// XXX getSelection().isCollapsed is not available on all platforms. On those platforms we
// will always return false (no selection), so the row click will fire. This makes it hard
// for the user to select text in the table. A better solution would be to add a polyfill for
// getSelection and isCollapsed. There are a few available, though they are much larger than
// what we require:
// https://github.com/Modernizr/Modernizr/wiki/HTML5-Cross-Browser-Polyfills#dom-range-and-selection
// We might want to write a minimal isCollapsed that will use whichever DOM method is available. We could
// also add feature detection, and modify the UI if the feature is not available. E.g. we could style the
// text areas to look clickable instead of selectable..
var hasSelection = () => !(window.getSelection && window.getSelection().isCollapsed);

var Table = React.createClass({
    mixins: [PureRenderMixin],
    getData: function () {
        return this.refs.table.state.data;
    },
    render: function () {
        var {data, onHeaderClick, onRowClick, hiddenSources,...opts} = this.props;
        return (
            <DataTable
                ref='table'
                className='row-clickable'
                {...opts}
                buildRowOptions={r => ({title: 'click for details', onClick: () => hasSelection() ? null : onRowClick(r)})}
                buildHeader={title => buildHeader(onHeaderClick, title)}
                filterColumns={filterColumns}
                subColumns={subColumns}
<<<<<<< HEAD
                source={sources}
=======
                columnSelection={columnSelection}
                sourceSelection={_.mapObject(allSources, (v,k)=> {return _.has(hiddenSources, k)? false : true})}
>>>>>>> b9d5ea72
                initialData={data}
                initialPageLength={20}
                initialSortBy={{prop: 'Abbrev_AA_change', order: 'descending'}}
                pageLengthOptions={[ 20, 50, 100 ]}
            />
        );
    }
});

var ResearchVariantTableSupplier = function (Component) {
    var ResearchVariantTableComponent = React.createClass({
        mixins: [PureRenderMixin],

        getColumns: function () {
            return research_mode_columns;
        },
        getDefaultColumns: function () {
            return defaultResearchColumns;
        },
        render: function () {
            return (
                <Component
                    {...this.props}
                    columns={this.getColumns()}
                    defaultColumns={this.getDefaultColumns()}
                />
            );
        }
    });
    return ResearchVariantTableComponent;
};

var VariantTableSupplier = function (Component) {
    var ResearchVariantTableComponent = React.createClass({
        mixins: [PureRenderMixin],

        getColumns: function () {
            return columns;
        },
        getDefaultColumns: function () {
            return defaultColumns;
        },
        render: function () {
            return (
                <Component
                    {...this.props}
                    columns={this.getColumns()}
                    defaultColumns={this.getDefaultColumns()}
                />
            );
        }
    });
    return ResearchVariantTableComponent;
};


var VariantTable = VariantTableSupplier(Table);
var ResearchVariantTable = ResearchVariantTableSupplier(Table);

module.exports = ({
    VariantTable: VariantTable,
    ResearchVariantTable: ResearchVariantTable,
});<|MERGE_RESOLUTION|>--- conflicted
+++ resolved
@@ -257,12 +257,7 @@
                 buildHeader={title => buildHeader(onHeaderClick, title)}
                 filterColumns={filterColumns}
                 subColumns={subColumns}
-<<<<<<< HEAD
-                source={sources}
-=======
-                columnSelection={columnSelection}
                 sourceSelection={_.mapObject(allSources, (v,k)=> {return _.has(hiddenSources, k)? false : true})}
->>>>>>> b9d5ea72
                 initialData={data}
                 initialPageLength={20}
                 initialSortBy={{prop: 'Abbrev_AA_change', order: 'descending'}}
